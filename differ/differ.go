/*
Copyright © 2021, 2022 Red Hat, Inc.

Licensed under the Apache License, Version 2.0 (the "License");
you may not use this file except in compliance with the License.
You may obtain a copy of the License at

    http://www.apache.org/licenses/LICENSE-2.0

Unless required by applicable law or agreed to in writing, software
distributed under the License is distributed on an "AS IS" BASIS,
WITHOUT WARRANTIES OR CONDITIONS OF ANY KIND, either express or implied.
See the License for the specific language governing permissions and
limitations under the License.
*/

package differ

// Generated documentation is available at:
// https://pkg.go.dev/github.com/RedHatInsights/ccx-notification-service/differ
//
// Documentation in literate-programming-style is available at:
// https://redhatinsights.github.io/ccx-notification-service/packages/differ/differ.html

import (
	"encoding/json"
	"flag"
	"fmt"
	"os"
	"strings"
	"time"

	"github.com/RedHatInsights/ccx-notification-service/producer/disabled"
	"github.com/RedHatInsights/ccx-notification-service/producer/kafka"

	"github.com/rs/zerolog"
	"github.com/rs/zerolog/log"

	"github.com/RedHatInsights/ccx-notification-service/conf"
	"github.com/RedHatInsights/ccx-notification-service/producer"
	"github.com/RedHatInsights/ccx-notification-service/types"
	"github.com/RedHatInsights/insights-operator-utils/evaluator"
)

// Configuration-related constants
const (
	configFileEnvVariableName = "CCX_NOTIFICATION_SERVICE_CONFIG_FILE"
	defaultConfigFileName     = "config"
)

// Exit codes
const (
	// ExitStatusOK means that the tool finished with success
	ExitStatusOK = iota
	// ExitStatusConfiguration is an error code related to program configuration
	ExitStatusConfiguration
	// ExitStatusError is a general error code
	ExitStatusError
	// ExitStatusStorageError is returned in case of any consumer-related error
	ExitStatusStorageError
	// ExitStatusFetchContentError is returned in case content cannot be fetch correctly
	ExitStatusFetchContentError
	// ExitStatusKafkaBrokerError is for kafka broker connection establishment errors
	ExitStatusKafkaBrokerError
	// ExitStatusKafkaProducerError is for kafka event production failures
	ExitStatusKafkaProducerError
	// ExitStatusKafkaConnectionNotClosedError is raised when connection cannot be closed
	ExitStatusKafkaConnectionNotClosedError
	// ExitStatusCleanerError is raised when clean operation is not successful
	ExitStatusCleanerError
	// ExitStatusMetricsError is raised when prometheus metrics cannot be pushed
	ExitStatusMetricsError
	// ExitStatusEventFilterError is raised when event filter is not set correctly
	ExitStatusEventFilterError
)

// Messages
const (
	versionMessage              = "Notification service version 1.0"
	authorsMessage              = "Pavel Tisnovsky, Papa Bakary Camara, Red Hat Inc."
	separator                   = "------------------------------------------------------------"
	operationFailedMessage      = "Operation failed"
	clusterEntryMessage         = "cluster entry"
	organizationIDAttribute     = "org id"
	AccountNumberAttribute      = "account number"
	clusterAttribute            = "cluster"
	clustersAttribute           = "clusters"
	totalRiskAttribute          = "totalRisk"
	errorStr                    = "Error:"
	invalidJSONContent          = "The provided content cannot be encoded as JSON."
	contextToEscapedStringError = "Notification message will not be generated as context couldn't be converted to escaped string."
	metricsPushFailedMessage    = "Couldn't push prometheus metrics"
	eventFilterNotSetMessage    = "Event filter not set"
	evaluationErrorMessage      = "Evaluation error"
)

// Constants for notification message top level fields
const (
	notificationBundleName      = "openshift"
	notificationApplicationName = "advisor"
)

// Constants for notification event expected fields
const (
	// INSTANT NOTIFICATION PAYLOAD FIELDS
	notificationPayloadRuleDescription = "rule_description"
	notificationPayloadRuleURL         = "rule_url"
	notificationPayloadTotalRisk       = "total_risk"
	notificationPayloadPublishDate     = "publish_date"
	// WEEKLY NOTIFICATION PAYLOAD FIELDS
	notificationPayloadTotalClusters        = "total_clusters"
	notificationPayloadTotalRecommendations = "total_recommendations"
	notificationPayloadTotalCritical        = "total_critical"
	notificationPayloadTotalImportant       = "total_important"
	notificationPayloadTotalIncidents       = "total_incidents"
)

// Constants for notification context expected fields
const (
	notificationContextDisplayName = "display_name"
	notificationContextHostURL     = "host_url"
	notificationContextAdvisorURL  = "advisor_url"
)

// Constants used to filter events
const (
	DefaultTotalRiskThreshold  = 3
	DefaultLikelihoodThreshold = 0
	DefaultImpactThreshold     = 0
	DefaultSeverityThreshold   = 0
	DefaultEventFilter         = "totalRisk >= totalRiskThreshold"
)

// EventThresholds structure contains all threshold values for event filter
// evaluator
type EventThresholds struct {
	TotalRisk  int
	Likelihood int
	Impact     int
	Severity   int
}

// EventValue structure contains all event values for event filter evaluator
type EventValue struct {
	TotalRisk  int
	Likelihood int
	Impact     int
	Severity   int
}

var (
	notificationType               types.EventType
	kafkaNotifier                  producer.Producer
	notificationClusterDetailsURI  string
	notificationRuleDetailsURI     string
	notificationInsightsAdvisorURL string
	kafkaEventThresholds           EventThresholds = EventThresholds{
		TotalRisk:  DefaultTotalRiskThreshold,
		Likelihood: DefaultLikelihoodThreshold,
		Impact:     DefaultImpactThreshold,
		Severity:   DefaultSeverityThreshold,
	}
	previouslyReported = types.NotifiedRecordsPerClusterByTarget{
		types.NotificationBackendTarget: types.NotifiedRecordsPerCluster{},
		types.ServiceLogTarget:          types.NotifiedRecordsPerCluster{},
	}
	kafkaEventFilter string = DefaultEventFilter
)

// showVersion function displays version information.
func showVersion() {
	fmt.Println(versionMessage)
}

// showAuthors function displays information about authors.
func showAuthors() {
	fmt.Println(authorsMessage)
}

// showConfiguration function displays actual configuration.
func showConfiguration(config conf.ConfigStruct) {
	brokerConfig := conf.GetKafkaBrokerConfiguration(config)
	log.Info().
		Bool("Enabled", brokerConfig.Enabled).
		Str("Address", brokerConfig.Address).
		Str("SecurityProtocol", brokerConfig.SecurityProtocol).
		Str("SaslMechanism", brokerConfig.SaslMechanism).
		Str("Topic", brokerConfig.Topic).
		Str("Timeout", brokerConfig.Timeout.String()).
		Int("Likelihood threshold", brokerConfig.LikelihoodThreshold).
		Int("Impact threshold", brokerConfig.ImpactThreshold).
		Int("Severity threshold", brokerConfig.SeverityThreshold).
		Int("Total risk threshold", brokerConfig.TotalRiskThreshold).
		Str("Event filter", brokerConfig.EventFilter).
		Msg("Broker configuration")

	serviceLogConfig := conf.GetServiceLogConfiguration(config)
	log.Info().
		Bool("Enabled", serviceLogConfig.Enabled).
		Int("Likelihood threshold", brokerConfig.LikelihoodThreshold).
		Int("Impact threshold", brokerConfig.ImpactThreshold).
		Int("Severity threshold", brokerConfig.SeverityThreshold).
		Int("Total risk threshold", serviceLogConfig.TotalRiskThreshold).
		Str("Event filter", serviceLogConfig.EventFilter).
		Msg("ServiceLog configuration")

	storageConfig := conf.GetStorageConfiguration(config)
	log.Info().
		Str("Driver", storageConfig.Driver).
		Str("DB Name", storageConfig.PGDBName).
		Str("Username", storageConfig.PGUsername). // password is omitted on purpose
		Str("Host", storageConfig.PGHost).
		Int("Port", storageConfig.PGPort).
		Bool("LogSQLQueries", storageConfig.LogSQLQueries).
		Str("Parameters", storageConfig.PGParams).
		Msg("Storage configuration")

	loggingConfig := conf.GetLoggingConfiguration(config)
	log.Info().
		Str("Level", loggingConfig.LogLevel).
		Bool("Pretty colored debug logging", loggingConfig.Debug).
		Msg("Logging configuration")

	notificationConfig := conf.GetNotificationsConfiguration(config)
	log.Info().
		Str("Insights Advisor URL", notificationConfig.InsightsAdvisorURL).
		Str("Cluster details URI", notificationConfig.ClusterDetailsURI).
		Str("Rule details URI", notificationConfig.RuleDetailsURI).
		Msg("Notifications configuration")

	metricsConfig := conf.GetMetricsConfiguration(config)

	// Authentication token and metrics groups values are omitted on
	// purpose
	log.Info().
		Str("Namespace", metricsConfig.Namespace).
		Str("Push Gateway", metricsConfig.GatewayURL).
		Int("Retries", metricsConfig.Retries).
		Str("Retry after", metricsConfig.RetryAfter.String()).
		Msg("Metrics configuration")
}

func calculateTotalRisk(impact, likelihood int) int {
	return (impact + likelihood) / 2
}

// ccx_rules_ocp.external.rules.cluster_wide_proxy_auth_check.report
// ->
// cluster_wide_proxy_auth_check
func moduleToRuleName(module types.ModuleName) types.RuleName {
	result := strings.TrimSuffix(string(module), ".report")
	result = strings.TrimPrefix(result, "ccx_rules_ocp.")
	result = strings.TrimPrefix(result, "external.")
	result = strings.TrimPrefix(result, "rules.")
	result = strings.TrimPrefix(result, "bug_rules.")
	result = strings.TrimPrefix(result, "ocs.")

	return types.RuleName(result)
}

func findRuleByNameAndErrorKey(
	ruleContent types.RulesMap, ruleName types.RuleName, errorKey types.ErrorKey) (
	likelihood int, impact int, totalRisk int, description string) {
	rc := ruleContent[string(ruleName)]
	ek := rc.ErrorKeys
	val := ek[string(errorKey)]
	likelihood = val.Metadata.Likelihood
	description = val.Metadata.Description
	impact = val.Metadata.Impact.Impact
	totalRisk = calculateTotalRisk(likelihood, impact)
	return
}

// evaluateFilterExpression function tries to evaluate event filter expression
// based on provided threshold values and actual reccomendation values
func evaluateFilterExpression(eventFilter string, thresholds EventThresholds, eventValue EventValue) (int, error) {

	// values to be passed into expression evaluator
	values := make(map[string]int)
	values["likelihoodThreshold"] = thresholds.Likelihood
	values["impactThreshold"] = thresholds.Impact
	values["severityThreshold"] = thresholds.Severity
	values["totalRiskThreshold"] = thresholds.TotalRisk
	values["likelihood"] = eventValue.Likelihood
	values["impact"] = eventValue.Impact
	values["severity"] = eventValue.Severity
	values["totalRisk"] = eventValue.TotalRisk

	// try to evaluate event filter expression
	return evaluator.Evaluate(eventFilter, values)
}

func processReportsByCluster(ruleContent types.RulesMap, storage Storage, clusters []types.ClusterEntry) {
	notifiedIssues := 0
	clustersCount := len(clusters)
	skippedEntries := 0

	for i, cluster := range clusters {
		log.Info().
			Int("#", i).
			Int("of", clustersCount).
			Int(organizationIDAttribute, int(cluster.OrgID)).
			Int(AccountNumberAttribute, int(cluster.AccountNumber)).
			Str(clusterAttribute, string(cluster.ClusterName)).
			Msg(clusterEntryMessage)

		report, err := storage.ReadReportForClusterAtTime(cluster.OrgID, cluster.ClusterName, cluster.UpdatedAt)
		if err != nil {
			ReadReportForClusterErrors.Inc()
			skippedEntries++
			log.Err(err).Msg(operationFailedMessage)
			continue
		}

		var deserialized types.Report
		err = json.Unmarshal([]byte(report), &deserialized)
		if err != nil {
			DeserializeReportErrors.Inc()
			skippedEntries++
			log.Err(err).Msg("Deserialization error - Couldn't create report object")
			continue
		}

		if len(deserialized.Reports) == 0 {
			log.Info().Msgf("No reports in notification database for cluster %s", cluster.ClusterName)
			skippedEntries++
			continue
		}

		notificationMsg := generateInstantNotificationMessage(
			&notificationClusterDetailsURI,
			fmt.Sprint(cluster.AccountNumber),
			fmt.Sprint(cluster.OrgID),
			string(cluster.ClusterName))
		notifiedAt := types.Timestamp(time.Now())

		for _, r := range deserialized.Reports {
			module := r.Module
			ruleName := moduleToRuleName(module)
			errorKey := r.ErrorKey
			likelihood, impact, totalRisk, description := findRuleByNameAndErrorKey(ruleContent, ruleName, errorKey)
			eventValue := EventValue{
				Likelihood: likelihood,
				Impact:     impact,
				TotalRisk:  totalRisk,
			}

			// try to evaluate event filter expression
			result, err := evaluateFilterExpression(kafkaEventFilter,
				kafkaEventThresholds, eventValue)

			if err != nil {
				log.Err(err).Msg(evaluationErrorMessage)
				continue
			}

			if result > 0 {
				log.Warn().
					Str("type", r.Type).
					Str("rule", string(ruleName)).
					Str("error key", string(errorKey)).
					Int("likelihood", likelihood).
					Int("impact", impact).
					Int(totalRiskAttribute, totalRisk).
					Msg("Report with high impact detected")
				if !shouldNotify(cluster, r, types.NotificationBackendTarget) {
					continue
				}
				// if new report differs from the older one -> send notification
				log.Info().Str(clusterName, string(cluster.ClusterName)).Msg("Different report from the last one")
				ReportWithHighImpact.Inc()
				notificationPayloadURL := generateNotificationPayloadURL(&notificationRuleDetailsURI, string(cluster.ClusterName), module, errorKey)
				appendEventToNotificationMessage(notificationPayloadURL, &notificationMsg, description, totalRisk, time.Time(cluster.UpdatedAt).UTC().Format(time.RFC3339Nano))
			}
		}

		if len(notificationMsg.Events) == 0 {
			updateNotificationRecordSameState(storage, cluster, report, notifiedAt, types.NotificationBackendTarget)
			continue
		}

		log.Info().Msgf("Producing instant notification for cluster %s with %d events", string(cluster.ClusterName), len(notificationMsg.Events))

		msgBytes, err := json.Marshal(notificationMsg)
		if err != nil {
			log.Error().Err(err).Msg(invalidJSONContent)
			continue
		}
		_, offset, err := kafkaNotifier.ProduceMessage(msgBytes)
		if err != nil {
			log.Error().
				Str(errorStr, err.Error()).
				Msg("Couldn't send notification message to kafka topic.")
			updateNotificationRecordErrorState(storage, err, cluster, report, notifiedAt, types.NotificationBackendTarget)
			os.Exit(ExitStatusKafkaProducerError)
		}

		if offset != -1 {
			// update the database if any message is sent (not a DisabledProducer)
			log.Debug().Msg("notifier is not disabled so DB is updated")
			updateNotificationRecordSentState(storage, cluster, report, notifiedAt, types.NotificationBackendTarget)
			notifiedIssues += len(notificationMsg.Events)
		}
	}
	log.Info().Msgf("Number of entries not processed: %d", skippedEntries)
	log.Info().Msgf("Number of high impact issues notified: %d", notifiedIssues)
}

// getNotificationDigestForCurrentAccount function returns new digest object if none has been previously created for given account
func getNotificationDigestForCurrentAccount(notificationsByAccount map[types.AccountNumber]types.Digest, accountNumber types.AccountNumber) (digest types.Digest) {
	if _, ok := notificationsByAccount[accountNumber]; !ok {
		log.Info().Msgf("Creating notification digest for account %d", accountNumber)
		digest = types.Digest{}
	} else {
		log.Info().Msgf("Modifying notification digest for account %d", accountNumber)
		digest = notificationsByAccount[accountNumber]
	}
	return
}

// updateDigestNotificationCounters function increments number of important or critical notification detected in a given weekly digest
func updateDigestNotificationCounters(digest *types.Digest, totalRisk int) {
	if totalRisk == 3 {
		log.Warn().Int(totalRiskAttribute, totalRisk).Msg("Important report detected. Adding to weekly digest")
		digest.ImportantNotifications++
	} else if totalRisk == 4 {
		log.Warn().Int(totalRiskAttribute, totalRisk).Msg("Critical report detected. Adding to weekly digest")
		digest.CriticalNotifications++
	}
}

// processAllReportsFromCurrentWeek function creates weekly digest with for all the clusters corresponding to each user account
func processAllReportsFromCurrentWeek(ruleContent types.RulesMap, storage Storage, clusters []types.ClusterEntry) {
	digestByAccount := map[types.AccountNumber]types.Digest{}
	digest := types.Digest{}

	for i, cluster := range clusters {
		log.Info().
			Int("#", i).
			Int(organizationIDAttribute, int(cluster.OrgID)).
			Int(AccountNumberAttribute, int(cluster.AccountNumber)).
			Str(clusterAttribute, string(cluster.ClusterName)).
			Msg(clusterEntryMessage)

		digest = getNotificationDigestForCurrentAccount(digestByAccount, cluster.AccountNumber)
		digest.ClustersAffected++

		report, _, err := storage.ReadReportForCluster(cluster.OrgID, cluster.ClusterName)
		if err != nil {
			log.Err(err).Msg(operationFailedMessage)
			os.Exit(ExitStatusStorageError)
		}

		var deserialized types.Report
		err = json.Unmarshal([]byte(report), &deserialized)
		if err != nil {
			log.Err(err).Msg("Deserialization error - Couldn't create report object")
			os.Exit(ExitStatusStorageError)
		}

		numReports := len(deserialized.Reports)
		if numReports == 0 {
			log.Info().Msgf("No reports in notification database for cluster %s", cluster.ClusterName)
			continue
		}
		digest.Recommendations += numReports

		for i, r := range deserialized.Reports {
			moduleName := r.Module
			ruleName := moduleToRuleName(moduleName)
			errorKey := r.ErrorKey
			likelihood, impact, totalRisk, _ := findRuleByNameAndErrorKey(ruleContent, ruleName, errorKey)

			log.Info().
				Int("#", i).
				Str("type", r.Type).
				Str("rule", string(ruleName)).
				Str("error key", string(errorKey)).
				Int("likelihood", likelihood).
				Int("impact", impact).
				Int(totalRiskAttribute, totalRisk).
				Msg("Report")
			updateDigestNotificationCounters(&digest, totalRisk)
		}
		digestByAccount[cluster.AccountNumber] = digest
	}

	for account, digest := range digestByAccount {
		if digest.Recommendations == 0 {
			log.Info().Msgf("No issues to notify to account %d", account)
			continue
		}

		log.Info().
			Int("account number", int(account)).
			Int("total recommendations", digest.Recommendations).
			Int("clusters affected", digest.ClustersAffected).
			Int("critical notifications", digest.CriticalNotifications).
			Int("important notifications", digest.ImportantNotifications).
			Msg("Producing weekly notification for ")

		notification := generateWeeklyNotificationMessage(&notificationInsightsAdvisorURL, fmt.Sprint(account), digest)
		msgBytes, err := json.Marshal(notification)
		if err != nil {
			log.Error().Err(err).Msg(invalidJSONContent)
			continue
		}
		_, _, err = kafkaNotifier.ProduceMessage(msgBytes)
		if err != nil {
			log.Error().
				Str(errorStr, err.Error()).
				Msg("Couldn't produce kafka event.")
			os.Exit(ExitStatusKafkaProducerError)
		}
	}
}

// processClusters function creates desired notification messages for all the clusters obtained from the database
func processClusters(ruleContent types.RulesMap, storage Storage, clusters []types.ClusterEntry) {
	if notificationType == types.InstantNotif {
		processReportsByCluster(ruleContent, storage, clusters)
	} else if notificationType == types.WeeklyDigest {
		processAllReportsFromCurrentWeek(ruleContent, storage, clusters)
	}
}

<<<<<<< HEAD
// setupNotificationProducer function creates a Kafka producer using the provided configuration
func setupNotificationProducer(config conf.ConfigStruct) {
=======
// setupKafkaProducer function creates a kafka producer using the provided configuration
func setupKafkaProducer(config conf.ConfigStruct) {
>>>>>>> b98835d6
	// broker enable/disable is very important information, let's inform
	// admins about the state
	if conf.GetKafkaBrokerConfiguration(config).Enabled {
		log.Info().Msg("Broker config for Notification Service is enabled")
	} else {
		log.Info().Msg("Broker config for Notification Service is disabled")
		kafkaNotifier = &disabled.Producer{}
		return
	}

	kafkaProducer, err := kafka.New(config)
	if err != nil {
		ProducerSetupErrors.Inc()
		log.Error().
			Str(errorStr, err.Error()).
			Msg("Couldn't initialize Kafka producer with the provided config.")
		os.Exit(ExitStatusKafkaBrokerError)
	}
<<<<<<< HEAD
	notifier = kafkaProducer
=======
	kafkaNotifier = producer
>>>>>>> b98835d6
}

// generateInstantNotificationMessage function generates a notification message
// container with no events for a given account+cluster
func generateInstantNotificationMessage(
	clusterURI *string, accountID, orgID, clusterID string) (
	notification types.NotificationMessage) {
	events := []types.Event{}
	context := toJSONEscapedString(types.NotificationContext{
		notificationContextDisplayName: clusterID,
		notificationContextHostURL:     strings.Replace(*clusterURI, "{cluster_id}", clusterID, 1),
	})
	if context == "" {
		log.Error().Msg(contextToEscapedStringError)
		return
	}

	notification = types.NotificationMessage{
		Bundle:      notificationBundleName,
		Application: notificationApplicationName,
		EventType:   types.InstantNotif.ToString(),
		Timestamp:   time.Now().UTC().Format(time.RFC3339),
		AccountID:   accountID,
		OrgID:       orgID,
		Events:      events,
		Context:     context,
	}
	return
}

// generateWeeklyNotificationMessage function generates a notification message with one event based on the provided digest
func generateWeeklyNotificationMessage(advisorURI *string, accountID string, digest types.Digest) (notification types.NotificationMessage) {
	context := toJSONEscapedString(types.NotificationContext{
		notificationContextAdvisorURL: *advisorURI,
	})
	if context == "" {
		log.Error().Msg(contextToEscapedStringError)
		return
	}

	payload := toJSONEscapedString(types.EventPayload{
		notificationPayloadTotalClusters:        fmt.Sprint(digest.ClustersAffected),
		notificationPayloadTotalRecommendations: fmt.Sprint(digest.Recommendations),
		notificationPayloadTotalIncidents:       fmt.Sprint(digest.Incidents),
		notificationPayloadTotalCritical:        fmt.Sprint(digest.CriticalNotifications),
		notificationPayloadTotalImportant:       fmt.Sprint(digest.ImportantNotifications),
	})
	if payload == "" {
		log.Error().Msg("Notification message will not be generated as payload couldn't be converted to escaped string.")
		return
	}

	events := []types.Event{
		{
			// The insights Notifications backend expects this
			// field to be an empty object in the received JSON
			Metadata: types.EventMetadata{},
			// The insights Notifications backend expects to
			// receive the payload as a string with all its fields
			// as escaped strings
			Payload: payload,
		},
	}

	notification = types.NotificationMessage{
		Bundle:      notificationBundleName,
		Application: notificationApplicationName,
		EventType:   types.WeeklyDigest.ToString(),
		Timestamp:   time.Now().UTC().Format(time.RFC3339),
		AccountID:   accountID,
		Events:      events,
		Context:     context,
	}
	return
}

func generateNotificationPayloadURL(
	ruleURI *string, clusterID string, module types.ModuleName, errorKey types.ErrorKey) (
	notificationPayloadURL string) {
	parsedModule := strings.ReplaceAll(string(module), ".", "|")
	replacer := strings.NewReplacer("{cluster_id}", clusterID, "{module}", parsedModule, "{error_key}", string(errorKey))
	notificationPayloadURL = replacer.Replace(*ruleURI)
	return
}

// appendEventToNotificationMessage function adds a new event to the given notification message after constructing the payload string
func appendEventToNotificationMessage(notificationPayloadURL string, notification *types.NotificationMessage, ruleDescription string, totalRisk int, publishDate string) {

	payload := toJSONEscapedString(types.EventPayload{
		notificationPayloadRuleDescription: ruleDescription,
		notificationPayloadRuleURL:         notificationPayloadURL,
		notificationPayloadTotalRisk:       fmt.Sprint(totalRisk),
		notificationPayloadPublishDate:     publishDate,
	})
	if payload == "" {
		log.Error().Msg(contextToEscapedStringError)
		return
	}
	event := types.Event{
		// The insights Notifications backend expects this field to be
		// an empty object in the received JSON
		Metadata: types.EventMetadata{},
		// The insights Notifications backend expects to receive the
		// payload as a string with all its fields as escaped strings
		Payload: payload,
	}
	notification.Events = append(notification.Events, event)
}

// toJSONEscapedString function turns any valid JSON to a string-escaped string
func toJSONEscapedString(i interface{}) string {
	b, err := json.Marshal(i)
	if err != nil {
		log.Err(err).Msg(invalidJSONContent)
	}
	s := string(b)
	return s
}

// checkArgs function handles command line options passed to the process
func checkArgs(args *types.CliFlags) {
	switch {
	case args.ShowVersion:
		showVersion()
		os.Exit(ExitStatusOK)
	case args.ShowAuthors:
		showAuthors()
		os.Exit(ExitStatusOK)
	case args.ShowConfiguration:
		// config not loaded yet, just skip the rest of function for
		// now
		return
	case args.PrintNewReportsForCleanup,
		args.PerformNewReportsCleanup,
		args.PrintOldReportsForCleanup,
		args.PerformOldReportsCleanup:
		// DB only operations, no need for additional args
		return
	default:
	}

	// check if report type is specified on command line
	if !args.InstantReports && !args.WeeklyReports {
		log.Error().Msg("Type of report needs to be specified on command line")
		os.Exit(ExitStatusConfiguration)
	}

	if args.InstantReports {
		notificationType = types.InstantNotif
	} else {
		notificationType = types.WeeklyDigest
	}
}

func setupNotificationTypes(storage *DBStorage) {
	err := getNotificationTypes(storage)
	if err != nil {
		log.Err(err).Msg("Read notification types")
		os.Exit(ExitStatusStorageError)
	}
}

func setupNotificationStates(storage *DBStorage) {
	err := getStates(storage)
	if err != nil {
		log.Err(err).Msg("Read states")
		os.Exit(ExitStatusStorageError)
	}
}

// registerMetrics registers metrics using the provided namespace, if any
func registerMetrics(metricsConfig conf.MetricsConfiguration) {
	if metricsConfig.Namespace != "" {
		log.Info().Str("namespace", metricsConfig.Namespace).Msg("Setting metrics namespace")
		AddMetricsWithNamespace(metricsConfig.Namespace)
	}
}

func closeStorage(storage *DBStorage) error {
	err := storage.Close()
	if err != nil {
		log.Err(err).Msg(operationFailedMessage)
		return err
	}
	return nil
}

func closeKafkaNotifier() error {
	err := kafkaNotifier.Close()
	if err != nil {
		log.Err(err).Msg(operationFailedMessage)
		return err
	}
	return nil
}

func pushMetrics(metricsConf conf.MetricsConfiguration) {
	err := PushCollectedMetrics(metricsConf)
	if err != nil {
		log.Err(err).Msg(metricsPushFailedMessage)
		if metricsConf.RetryAfter == 0 || metricsConf.Retries == 0 {
			os.Exit(ExitStatusMetricsError)
		}
		for i := metricsConf.Retries; i > 0; i-- {
			time.Sleep(metricsConf.RetryAfter)
			log.Info().Msgf("Push metrics. Retrying (%d/%d attempts left)", i, metricsConf.Retries)
			err = PushCollectedMetrics(metricsConf)
			if err == nil {
				log.Info().Msg("Metrics pushed successfully. Terminating notification service successfully.")
				return
			}
			log.Err(err).Msg(metricsPushFailedMessage)
		}
		os.Exit(ExitStatusMetricsError)
	}
	log.Info().Msg("Metrics pushed successfully. Terminating notification service successfully.")
}

func deleteOperationSpecified(cliFlags types.CliFlags) bool {
	return cliFlags.PrintNewReportsForCleanup ||
		cliFlags.PerformNewReportsCleanup ||
		cliFlags.PrintOldReportsForCleanup ||
		cliFlags.PerformOldReportsCleanup
}

func startDiffer(config conf.ConfigStruct, storage *DBStorage, verbose bool) {
	log.Info().Msg("Differ started")
	log.Info().Msg(separator)

	if verbose {
		showConfiguration(config)
	}

	registerMetrics(conf.GetMetricsConfiguration(config))

	log.Info().Msg(separator)

	log.Info().Msg("Getting rule content and impacts from content service")

	ruleContent, err := fetchAllRulesContent(conf.GetDependenciesConfiguration(config))
	if err != nil {
		FetchContentErrors.Inc()
		os.Exit(ExitStatusFetchContentError)
	}

	log.Info().Msg(separator)
	log.Info().Msg("Read cluster list")

	notifConfig := conf.GetNotificationsConfiguration(config)
	notificationClusterDetailsURI = notifConfig.ClusterDetailsURI
	notificationRuleDetailsURI = notifConfig.RuleDetailsURI
	notificationInsightsAdvisorURL = notifConfig.InsightsAdvisorURL

	setupFiltersAndThresholds(config)

	setupNotificationStates(storage)
	setupNotificationTypes(storage)

	clusters, err := storage.ReadClusterList()
	if err != nil {
		ReadClusterListErrors.Inc()
		log.Err(err).Msg(operationFailedMessage)
		os.Exit(ExitStatusStorageError)
	}
	entries := len(clusters)
	if entries == 0 {
		log.Info().Msg("Differ finished")
		os.Exit(ExitStatusOK)
	}
	log.Info().Int(clustersAttribute, entries).Msg("Read cluster list: done")
	log.Info().Msg(separator)
	log.Info().Msg("Read previously reported issues for cluster list")
	previouslyReported[types.NotificationBackendTarget], err = storage.ReadLastNotifiedRecordForClusterList(clusters, notifConfig.Cooldown, types.NotificationBackendTarget)
	if err != nil {
		ReadReportedErrors.Inc()
		log.Err(err).Msg(operationFailedMessage)
		os.Exit(ExitStatusStorageError)
	}
	log.Info().Int("previously reported issues still in cooldown", len(previouslyReported)).Msg("Get previously reported issues: done")
	log.Info().Msg(separator)
	log.Info().Msg("Preparing Kafka producer")
	setupKafkaProducer(config)
	log.Info().Msg("Kafka producer ready")
	log.Info().Msg(separator)
	log.Info().Msg("Checking new issues for all new reports")
	processClusters(ruleContent, storage, clusters)
	log.Info().Int(clustersAttribute, entries).Msg("Process Clusters Entries: done")
	closeDiffer(storage)
	log.Info().Msg("Differ finished. Pushing metrics to the configured prometheus gateway.")
	pushMetrics(conf.GetMetricsConfiguration(config))
	log.Info().Msg(separator)
}

func closeDiffer(storage *DBStorage) {
	log.Info().Msg(separator)
	err := closeStorage(storage)
	if err != nil {
		defer os.Exit(ExitStatusStorageError)
	}
	log.Info().Msg(separator)
	err = closeKafkaNotifier()
	if err != nil {
		defer os.Exit(ExitStatusKafkaBrokerError)
	}
	log.Info().Msg(separator)
}

func setupFiltersAndThresholds(config conf.ConfigStruct) {
	kafkaEventThresholds.Likelihood = conf.GetKafkaBrokerConfiguration(config).LikelihoodThreshold
	kafkaEventThresholds.Impact = conf.GetKafkaBrokerConfiguration(config).ImpactThreshold
	kafkaEventThresholds.Severity = conf.GetKafkaBrokerConfiguration(config).SeverityThreshold
	kafkaEventThresholds.TotalRisk = conf.GetKafkaBrokerConfiguration(config).TotalRiskThreshold
	kafkaEventFilter = conf.GetKafkaBrokerConfiguration(config).EventFilter

	if kafkaEventFilter == "" {
		err := fmt.Errorf("Configuration problem")
		log.Err(err).Msg(eventFilterNotSetMessage)
		os.Exit(ExitStatusEventFilterError)
	}
}

// Run function is entry point to the differ
func Run() {
	var cliFlags types.CliFlags

	// define and parse all command line options
	flag.BoolVar(&cliFlags.InstantReports, "instant-reports", false, "create instant reports")
	flag.BoolVar(&cliFlags.WeeklyReports, "weekly-reports", false, "create weekly reports")
	flag.BoolVar(&cliFlags.ShowVersion, "show-version", false, "show version and exit")
	flag.BoolVar(&cliFlags.ShowAuthors, "show-authors", false, "show authors and exit")
	flag.BoolVar(&cliFlags.ShowConfiguration, "show-configuration", false, "show configuration and exit")
	flag.BoolVar(&cliFlags.PrintNewReportsForCleanup, "print-new-reports-for-cleanup", false, "print new reports to be cleaned up")
	flag.BoolVar(&cliFlags.PerformNewReportsCleanup, "new-reports-cleanup", false, "perform new reports clean up")
	flag.BoolVar(&cliFlags.PrintOldReportsForCleanup, "print-old-reports-for-cleanup", false, "print old reports to be cleaned up")
	flag.BoolVar(&cliFlags.PerformOldReportsCleanup, "old-reports-cleanup", false, "perform old reports clean up")
	flag.BoolVar(&cliFlags.CleanupOnStartup, "cleanup-on-startup", false, "perform database clean up on startup")
	flag.BoolVar(&cliFlags.Verbose, "verbose", false, "verbose logs")
	flag.StringVar(&cliFlags.MaxAge, "max-age", "", "max age for displaying/cleaning old records")
	flag.Parse()
	checkArgs(&cliFlags)

	// config has exactly the same structure as *.toml file
	config, err := conf.LoadConfiguration(configFileEnvVariableName, defaultConfigFileName)
	if err != nil {
		log.Err(err).Msg("Load configuration")
		os.Exit(ExitStatusConfiguration)
	}

	// configuration is loaded, so it would be possible to display it if
	// asked by user
	if cliFlags.ShowConfiguration {
		showConfiguration(config)
		os.Exit(ExitStatusOK)
	}

	// override default value by one read from configuration file
	if cliFlags.MaxAge == "" {
		cliFlags.MaxAge = config.Cleaner.MaxAge
	}

	if config.Logging.Debug {
		log.Logger = log.Output(zerolog.ConsoleWriter{Out: os.Stderr})
	}

	// prepare the storage
	storageConfiguration := conf.GetStorageConfiguration(config)
	storage, err := NewStorage(storageConfiguration)
	if err != nil {
		StorageSetupErrors.Inc()
		log.Err(err).Msg(operationFailedMessage)
		os.Exit(ExitStatusStorageError)
	}

	if deleteOperationSpecified(cliFlags) {
		err := PerformCleanupOperation(storage, cliFlags)
		if err != nil {
			os.Exit(ExitStatusCleanerError)
		} else {
			os.Exit(ExitStatusOK)
		}
	}

	// perform database cleanup on startup if specified on command line
	if cliFlags.CleanupOnStartup {
		err := PerformCleanupOnStartup(storage, cliFlags)
		if err != nil {
			os.Exit(ExitStatusCleanerError)
		}
		// if previous operation is correct, just continue
	}

	startDiffer(config, storage, cliFlags.Verbose)
}<|MERGE_RESOLUTION|>--- conflicted
+++ resolved
@@ -524,13 +524,8 @@
 	}
 }
 
-<<<<<<< HEAD
-// setupNotificationProducer function creates a Kafka producer using the provided configuration
-func setupNotificationProducer(config conf.ConfigStruct) {
-=======
-// setupKafkaProducer function creates a kafka producer using the provided configuration
+// setupKafkaProducer function creates a Kafka producer using the provided configuration
 func setupKafkaProducer(config conf.ConfigStruct) {
->>>>>>> b98835d6
 	// broker enable/disable is very important information, let's inform
 	// admins about the state
 	if conf.GetKafkaBrokerConfiguration(config).Enabled {
@@ -549,11 +544,7 @@
 			Msg("Couldn't initialize Kafka producer with the provided config.")
 		os.Exit(ExitStatusKafkaBrokerError)
 	}
-<<<<<<< HEAD
-	notifier = kafkaProducer
-=======
-	kafkaNotifier = producer
->>>>>>> b98835d6
+	kafkaNotifier = kafkaProducer
 }
 
 // generateInstantNotificationMessage function generates a notification message
